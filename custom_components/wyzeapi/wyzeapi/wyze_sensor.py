import asyncio
import logging
<<<<<<< HEAD
#from .wyze_device import *

_LOGGER = logging.getLogger(__name__)

class WyzeSensor():
    def __init__(self, api, device_mac, friendly_name, state, open_close_state_ts, voltage, rssi, device_model):
        _LOGGER.debug("Sensor " + device_mac + " " +friendly_name + " " + "initializing..")
=======

_LOGGER = logging.getLogger(__name__)

class WyzeContactSensor():
    def __init__(self, api, device_mac, friendly_name, state, open_close_state_ts, voltage, rssi, device_model):
        _LOGGER.debug("Contact Sensor " + device_mac + " " +friendly_name + " " + "initializing.")
>>>>>>> 27c68603

        self._api = api
        self._device_mac = device_mac
        self._friendly_name = friendly_name
        self._state = state
        self._avaliable = True
        self._just_changed_state = False
        self._device_model = device_model
        self._rssi = rssi
        self._voltage = voltage
        self._open_close_state_ts = open_close_state_ts

<<<<<<< HEAD


=======
>>>>>>> 27c68603
    def is_on(self):
        return self._state

    async def async_update(self):
<<<<<<< HEAD
        _LOGGER.debug("Sensor " + self._friendly_name + " updating.")
=======
        _LOGGER.debug("Contact Sensor " + self._friendly_name + " updating.")
>>>>>>> 27c68603
        if self._just_changed_state == True:
            self._just_changed_state == False
        else:
            url = "https://api.wyzecam.com/app/v2/device/get_property_list"

            payload = {
                "target_pid_list":[],
                "phone_id": self._api._device_id,
                "device_model": self._device_model,
                "app_name":"com.hualai.WyzeCam",
                "app_version":"2.6.62",
                "sc":"01dd431d098546f9baf5233724fa2ee2",
                "sv":"22bd9023a23b4b0b9977e4297ca100dd",
                "device_mac": self._device_mac,
                "app_ver":"com.hualai.WyzeCam___2.6.62",
                "phone_system_type":"1",
                "ts":"1575955054511",
                "access_token": self._api._access_token,
                "refresh_token": self._api._refresh_token
            }

            data = await self._api.async_do_request(url, payload)

            for item in data['data']['property_list']:
                if self._device_model =="PIR3U":
                    if item['pid'] == "P1302":
                        self._state = True if int(item['value']) == 1 else False
                        self._open_close_state_ts = item['ts']
                    if item['pid'] == "P1304":
                       self._rssi = item['value']
                    if item['pid'] == "P1303":
                       self._voltage = item['value']
                if self._device_model == "DWS3U":
                    if item['pid'] == "P1301":
                        self._state = True if int(item['value']) == 1 else False
                        self._open_close_state_ts = item['ts']
                    if item['pid'] == "P1304":
                       self._rssi = item['value']
                    if item['pid'] == "P1303":
                       self._voltage = item['value']
                elif item['pid'] == "P5":
<<<<<<< HEAD
=======
                    self._avaliable = False if int(item['value']) == 0 else True
class WyzeMotionSensor():
    def __init__(self, api, device_mac, friendly_name, state, open_close_state_ts, voltage, rssi, device_model):
        _LOGGER.debug("Motion Sensor " + device_mac + " " +friendly_name + " " + "initializing.")
        self._api = api
        self._device_mac = device_mac
        self._friendly_name = friendly_name
        self._state = state
        self._avaliable = True
        self._just_changed_state = False
        self._device_model = device_model
        self._rssi = rssi
        self._voltage = voltage
        self._open_close_state_ts = open_close_state_ts
    def is_on(self):
        return self._state
    async def async_update(self):
        _LOGGER.debug("Motion Sensor " + self._friendly_name + " updating.")
        if self._just_changed_state == True:
            self._just_changed_state == False
        else:
            url = "https://api.wyzecam.com/app/v2/device/get_property_list"
            payload = {
                "target_pid_list":[],
                "phone_id": self._api._device_id,
                "device_model": self._device_model,
                "app_name":"com.hualai.WyzeCam",
                "app_version":"2.6.62",
                "sc":"01dd431d098546f9baf5233724fa2ee2",
                "sv":"22bd9023a23b4b0b9977e4297ca100dd",
                "device_mac": self._device_mac,
                "app_ver":"com.hualai.WyzeCam___2.6.62",
                "phone_system_type":"1",
                "ts":"1575955054511",
                "access_token": self._api._access_token,
                "refresh_token": self._api._refresh_token
            }
            data = await self._api.async_do_request(url, payload)
            for item in data['data']['property_list']:
                if self._device_model =="PIR3U":
                    if item['pid'] == "P1302":
                        self._state = True if int(item['value']) == 1 else False
                        self._open_close_state_ts = item['ts']
                    if item['pid'] == "P1304":
                       self._rssi = item['value']
                    if item['pid'] == "P1303":
                       self._voltage = item['value']
                if self._device_model == "DWS3U":
                    if item['pid'] == "P1301":
                        self._state = True if int(item['value']) == 1 else False
                        self._open_close_state_ts = item['ts']
                    if item['pid'] == "P1304":
                       self._rssi = item['value']
                    if item['pid'] == "P1303":
                       self._voltage = item['value']
                elif item['pid'] == "P5":
>>>>>>> 27c68603
                    self._avaliable = False if int(item['value']) == 0 else True<|MERGE_RESOLUTION|>--- conflicted
+++ resolved
@@ -1,21 +1,11 @@
 import asyncio
 import logging
-<<<<<<< HEAD
-#from .wyze_device import *
-
-_LOGGER = logging.getLogger(__name__)
-
-class WyzeSensor():
-    def __init__(self, api, device_mac, friendly_name, state, open_close_state_ts, voltage, rssi, device_model):
-        _LOGGER.debug("Sensor " + device_mac + " " +friendly_name + " " + "initializing..")
-=======
 
 _LOGGER = logging.getLogger(__name__)
 
 class WyzeContactSensor():
     def __init__(self, api, device_mac, friendly_name, state, open_close_state_ts, voltage, rssi, device_model):
         _LOGGER.debug("Contact Sensor " + device_mac + " " +friendly_name + " " + "initializing.")
->>>>>>> 27c68603
 
         self._api = api
         self._device_mac = device_mac
@@ -28,20 +18,11 @@
         self._voltage = voltage
         self._open_close_state_ts = open_close_state_ts
 
-<<<<<<< HEAD
-
-
-=======
->>>>>>> 27c68603
     def is_on(self):
         return self._state
 
     async def async_update(self):
-<<<<<<< HEAD
-        _LOGGER.debug("Sensor " + self._friendly_name + " updating.")
-=======
         _LOGGER.debug("Contact Sensor " + self._friendly_name + " updating.")
->>>>>>> 27c68603
         if self._just_changed_state == True:
             self._just_changed_state == False
         else:
@@ -83,8 +64,6 @@
                     if item['pid'] == "P1303":
                        self._voltage = item['value']
                 elif item['pid'] == "P5":
-<<<<<<< HEAD
-=======
                     self._avaliable = False if int(item['value']) == 0 else True
 class WyzeMotionSensor():
     def __init__(self, api, device_mac, friendly_name, state, open_close_state_ts, voltage, rssi, device_model):
@@ -141,5 +120,4 @@
                     if item['pid'] == "P1303":
                        self._voltage = item['value']
                 elif item['pid'] == "P5":
->>>>>>> 27c68603
                     self._avaliable = False if int(item['value']) == 0 else True