#!/usr/bin/python3

import asyncio
import logging
import time
from hashlib import md5
from typing import List, Any

import aiohttp

from .constants import WyzeApiConstants
from .devices import *
from .interfaces.ISwitchable import ISwitchable

_LOGGER = logging.getLogger(__name__)


class WyzeApiClient:
    __access_token: str = ""
    __refresh_token: str = ""
    __logged_in: bool = False
    __user_name: str
    __password: str

    __bulbs: List[Bulb] = []
    __switches: List[Switch] = []
    __contact_sensors: List[ContactSensor] = []
    __motion_sensors: List[MotionSensor] = []
    __locks: List[Lock] = []

    # Control flow on loading devices
    __devices_have_loaded = False
    __load_devices_lock = asyncio.Lock()

    # Control flow on recovering logged in status
    __logging_in_lock = asyncio.Lock()
    __fixed_access_token = False

    async def __reset_fixed_access_token(self):
        await asyncio.sleep(300)
        self.__fixed_access_token = False
        _LOGGER.debug("Allowed the app to login again")

    @staticmethod
    async def __post_to_server(url: str, payload: dict):
        async with aiohttp.ClientSession() as session:
            async with session.post(url, json=payload) as response:
                response_json = await response.json()
                return response_json

    async def __post_and_recover(self, url: str, payload: dict):
        response_json = await self.__post_to_server(url, payload)

        response_code = response_json['code']

        if response_code != '1' and response_json['msg'] == 'AccessTokenError':
            _LOGGER.error("AccessTokenError occurred. Will attempt to login again.")
<<<<<<< HEAD
=======
            self.__logged_in_event.clear()
            await self.__logging_in_token_lock.acquire()
            if self.__logging_in_token == 0:
                self.__logging_in_token = 1

                self.__logging_in_token_lock.release()

                await self.login(self.__user_name, self.__password)
>>>>>>> 558e58e5

            async with self.__logging_in_lock:
                if not self.__fixed_access_token:
                    await self.login(self.__user_name, self.__password)
                    _LOGGER.debug("Logged in again")
                    self.__fixed_access_token = True

                    asyncio.get_running_loop().create_task(
                        self.__reset_fixed_access_token())

            payload = await self.__create_authenticated_payload(payload)

            return await self.__post_and_recover(url, payload)
        if response_code == '1001':
            _LOGGER.debug("Request to: {} does not respond to parameters in payload {} and gave a result of {}".format(
                url, payload, response_json))
            raise AttributeError("Parameters passed to Wyze Service do not fit the endpoint")
        if response_code != '1':
            _LOGGER.debug("Request to: {} failed with payload: {} with result of {}".format(
                url, payload, response_json))
            raise ConnectionError("Failed to connect to the Wyze Service")

        return response_json

    @staticmethod
    async def __create_payload(extras: dict = None) -> dict:
        updated_payload = WyzeApiConstants.base_payload.copy()
        updated_payload['ts'] = str(int(time.time()))
        if extras:
            updated_payload.update(extras)
        return updated_payload

    async def __create_authenticated_payload(self, extras: dict = None) -> dict:
        updated_payload = await self.__create_payload()
        updated_payload['access_token'] = self.__access_token
        if extras:
            updated_payload.update(extras)
        return updated_payload

    # region Session Management
    async def is_logged_in(self):
        return self.__logged_in

    @staticmethod
    def create_md5_md5(password):
        _LOGGER.debug("Running __create_md5_md5")
        digest1 = md5(password.encode('utf-8')).hexdigest()
        digest2 = md5(digest1.encode('utf-8')).hexdigest()
        return digest2

    async def login(self, user_name: str, password: str):
        _LOGGER.debug("Running login")
        self.__user_name = user_name
        self.__password = self.create_md5_md5(password)

        payload = await self.__create_payload({
            "password": self.__password,
            "user_name": self.__user_name,
            "two_factor_auth": "",
            "access_token": ""
        })

        response_json = await self.__post_to_server(WyzeApiConstants.login_url, payload)

        if response_json['msg'] == "UserIsLocked":
            _LOGGER.error("The user account is locked")
            raise ConnectionError("Failed to login with response: {0}".format(response_json))
        if response_json['msg'] == "UserNameOrPasswordError":
            _LOGGER.error("The username or password is incorrect")
            raise ConnectionError("Failed to login with response: {0}".format(response_json))

        try:
            self.__access_token = response_json['data']['access_token']
            self.__refresh_token = response_json['data']['refresh_token']

            self.__logged_in = True
        except KeyError:
            _LOGGER.error("Failure to login with supplied credentials")
            self.__logged_in = False

            _LOGGER.error(response_json)
            raise ConnectionError("Failed to login with response: {0}".format(response_json))

    async def refresh_tokens(self):
        _LOGGER.debug("Running refresh_tokens")
        payload = await self.__create_payload({
            "access_token": "",
            "refresh_token": self.__refresh_token
        })

        response_json = await self.__post_to_server(WyzeApiConstants.refresh_token_url, payload)

        try:
            self.__access_token = response_json['data']['access_token']
            self.__refresh_token = response_json['data']['refresh_token']
            self.__logged_in = True
        except KeyError:
            _LOGGER.error("Failed to refresh access token. Must login again.")
            await self.login(self.__user_name, self.__password)

    async def logout(self):
        _LOGGER.debug("Running logout")
        self.__access_token = ""
        self.__refresh_token = ""
        self.__logged_in = False

    # endregion

    # region Switch Operations
    async def turn_on(self, switch_device: ISwitchable) -> ISwitchable:
        _LOGGER.debug("Turning on: " + switch_device.nick_name)
        props = switch_device.switch_on_props()

        if len(props) > 1:
            url = WyzeApiConstants.set_device_property_list_url
            property_list = []
            for prop in props:
                property_list.append({"pid": prop, "pvalue": props[prop]})

            payload = await self.__create_authenticated_payload({
                "property_list": property_list,
                "device_model": switch_device.product_model,
                "device_mac": switch_device.mac
            })

        elif len(props) == 1:
            url = WyzeApiConstants.set_device_property_url

            prop = props.popitem()
            payload = await self.__create_authenticated_payload({
                'pid': prop[0],
                'pvalue': prop[1],
                "device_model": switch_device.product_model,
                "device_mac": switch_device.mac
            })
        else:
            raise ValueError("switch_on_props() must return at least on property.")

        asyncio.get_running_loop().create_task(
            self.__post_and_recover(url, payload))

        return switch_device

    async def turn_off(self, switch_device: ISwitchable) -> ISwitchable:
        _LOGGER.debug("Turning off: " + switch_device.nick_name)
        props = switch_device.switch_off_props()
        url = WyzeApiConstants.set_device_property_url

        if len(props) == 1:
            prop = props.popitem()
            payload = await self.__create_authenticated_payload({
                'pid': prop[0],
                'pvalue': prop[1],
                "device_model": switch_device.product_model,
                "device_mac": switch_device.mac
            })

            asyncio.get_running_loop().create_task(
                self.__post_and_recover(url, payload))
        else:
            raise ValueError("switch_off_props() must return at least one property.")

        return switch_device

    # endregion

    # region Update Operations
    async def update(self, device: IUpdatable) -> Any:
        _LOGGER.debug("Updating: {}".format(device.nick_name))

        payload = await self.__create_authenticated_payload({
            "target_pid_list": [],
            "device_model": device.product_model,
            "device_mac": device.mac
        })

        response_json = await self.__post_and_recover(WyzeApiConstants.get_device_property_url, payload)

        prop_map = device.prop_map()

        for item in response_json['data']['property_list']:
            if item['pid'] in prop_map.keys():
                value = item['value']
                device_prop = prop_map[item['pid']][0]
                prop_type = prop_map[item['pid']][1]

                if prop_type == "str":
                    vars(device)[device_prop] = str(value)
                elif prop_type == "int":
                    vars(device)[device_prop] = int(value)

                if 'ts' in item:
                    vars(device)[device_prop + "_ts"] = int(item['ts'])

        return device

    # endregion

    # region Getting Devices
    async def refresh_devices(self) -> None:
        _LOGGER.debug("Running refresh_devices")
        self.__devices_have_loaded = False
        self.__bulbs = []
        self.__switches = []
        self.__locks = []
        self.__contact_sensors = []
        self.__motion_sensors = []
        await self.get_devices()

    async def get_devices(self):
        _LOGGER.debug("Running get_devices")
        async with self.__load_devices_lock:
            if not self.__devices_have_loaded:
                payload = await self.__create_authenticated_payload()

                response_json = await self.__post_and_recover(WyzeApiConstants.get_devices_url, payload)

                devices = response_json['data']['device_list']

                for device in devices:
                    if device['product_type'] == "Light":
                        self.__bulbs.append(Bulb(device['nickname'], device['product_model'], device['mac'],
                                                 device['device_params']['switch_state'],
                                                 device['device_params']['rssi'], device['device_params']['ssid'],
                                                 device['device_params']['ip']))
                    elif device['product_type'] == "Plug":
                        self.__switches.append(Switch(device['nickname'], device['product_model'], device['mac'],
                                                      device['device_params']['switch_state'],
                                                      device['device_params']['rssi'],
                                                      device['device_params']['ssid'],
                                                      device['device_params']['ip']))
                    elif device['product_type'] == "Lock":
                        self.__locks.append(Lock(device['nickname'], device['product_model'], device['mac'],
                                                 device['device_params']['switch_state'],
                                                 device['device_params']['open_close_state']))
                    elif device['product_type'] == "ContactSensor":
                        self.__contact_sensors.append(ContactSensor(
                            device['nickname'], device['product_model'], device['mac'],
                            device['device_params']['open_close_state'],
                            device['device_params']['open_close_state_ts'],
                            device['device_params']['voltage'],
                            device['device_params']['rssi'],
                        ))
                    elif device['product_type'] == "MotionSensor":
                        self.__motion_sensors.append(MotionSensor(
                            device['nickname'], device['product_model'], device['mac'],
                            device['device_params']['motion_state'],
                            device['device_params']['motion_state_ts'],
                            device['device_params']['voltage'],
                            device['device_params']['rssi'],
                        ))
                self.__devices_have_loaded = True

    async def list_bulbs(self):
        _LOGGER.debug("Running list_bulbs")
        await self.get_devices()
        return self.__bulbs

    async def list_switches(self):
        _LOGGER.debug("Running list_switches")
        await self.get_devices()
        return self.__switches

    async def list_locks(self):
        _LOGGER.debug("Running list_locks")
        await self.get_devices()
        return self.__locks

    async def list_contact_sensors(self):
        _LOGGER.debug("Running list_contact_sensors")
        await self.get_devices()
        return self.__contact_sensors

    async def list_motion_sensors(self):
        _LOGGER.debug("Running list_motion_sensors")
        await self.get_devices()
        return self.__motion_sensors

    # endregion<|MERGE_RESOLUTION|>--- conflicted
+++ resolved
@@ -55,18 +55,6 @@
 
         if response_code != '1' and response_json['msg'] == 'AccessTokenError':
             _LOGGER.error("AccessTokenError occurred. Will attempt to login again.")
-<<<<<<< HEAD
-=======
-            self.__logged_in_event.clear()
-            await self.__logging_in_token_lock.acquire()
-            if self.__logging_in_token == 0:
-                self.__logging_in_token = 1
-
-                self.__logging_in_token_lock.release()
-
-                await self.login(self.__user_name, self.__password)
->>>>>>> 558e58e5
-
             async with self.__logging_in_lock:
                 if not self.__fixed_access_token:
                     await self.login(self.__user_name, self.__password)
