"""Constants for the Wyze Home Assistant Integration integration."""

DOMAIN = "wyzeapi"
CONF_CLIENT = "wyzeapi_client"

ACCESS_TOKEN = "access_token"
REFRESH_TOKEN = "refresh_token"
REFRESH_TIME = "refresh_time"
<<<<<<< HEAD

LOCK_UPDATED = f"{DOMAIN}.lock_updated"
#EVENT NAMES
WYZE_CAMERA_EVENT = "wyze_camera_event"
=======
UUID = "uuid"
>>>>>>> c08fb0b2
<|MERGE_RESOLUTION|>--- conflicted
+++ resolved
@@ -6,11 +6,8 @@
 ACCESS_TOKEN = "access_token"
 REFRESH_TOKEN = "refresh_token"
 REFRESH_TIME = "refresh_time"
-<<<<<<< HEAD
+UUID = "uuid"
 
 LOCK_UPDATED = f"{DOMAIN}.lock_updated"
 #EVENT NAMES
-WYZE_CAMERA_EVENT = "wyze_camera_event"
-=======
-UUID = "uuid"
->>>>>>> c08fb0b2
+WYZE_CAMERA_EVENT = "wyze_camera_event"