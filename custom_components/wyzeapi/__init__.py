"""Wyze Bulb/Switch integration."""

import logging

import voluptuous as vol

from .wyzeapi.wyzeapi import WyzeApi

from homeassistant.const import (
    CONF_DEVICES, CONF_PASSWORD, CONF_TIMEOUT, CONF_USERNAME)
from homeassistant.helpers import discovery
import homeassistant.helpers.config_validation as cv

_LOGGER = logging.getLogger(__name__)

DOMAIN = 'wyzeapi'
CONF_SENSORS = "sensors"
CONF_LIGHT = "light"
CONF_SWITCH = "switch"
<<<<<<< HEAD
=======
CONF_LOCK = "lock"
>>>>>>> 27c68603

CONFIG_SCHEMA = vol.Schema({
    DOMAIN: vol.Schema({
        vol.Required(CONF_USERNAME): cv.string,
        vol.Required(CONF_PASSWORD): cv.string,
        vol.Optional(CONF_SENSORS, default=True): cv.boolean,
        vol.Optional(CONF_LIGHT, default=True): cv.boolean,
<<<<<<< HEAD
        vol.Optional(CONF_SWITCH, default=True): cv.boolean
=======
        vol.Optional(CONF_SWITCH, default=True): cv.boolean,
        vol.Optional(CONF_LOCK, default=True): cv.boolean
>>>>>>> 27c68603
    })
}, extra=vol.ALLOW_EXTRA)

async def async_setup(hass, config):
    """Set up the WyzeApi parent component."""
    _LOGGER.debug("""
-------------------------------------------------------------------
Wyze Bulb and Switch Home Assistant Integration

Version: v0.4.3-beta.2
This is a custom integration
If you have any issues with this you need to open an issue here:
https://github.com/JoshuaMulliken/ha-wyzeapi/issues
-------------------------------------------------------------------""")
    _LOGGER.debug("""Creating new WyzeApi component""")

    wyzeapi_account = WyzeApi(config[DOMAIN].get(CONF_USERNAME),
                              config[DOMAIN].get(CONF_PASSWORD))
    await wyzeapi_account.async_init()

    sensor_support = config[DOMAIN].get(CONF_SENSORS)
    light_support = config[DOMAIN].get(CONF_LIGHT)
    switch_support = config[DOMAIN].get(CONF_SWITCH)
<<<<<<< HEAD

=======
    lock_support = config[DOMAIN].get(CONF_LOCK)
>>>>>>> 27c68603
    if not wyzeapi_account.is_valid_login():
        _LOGGER.error("Not connected to Wyze account. Unable to add devices. Check your configuration.")
        return False

    _LOGGER.debug("Connected to Wyze account")
    wyzeapi_devices = await wyzeapi_account.async_get_devices()

    # Store the logged in account object for the platforms to use.
    hass.data[DOMAIN] = {
        "wyzeapi_account": wyzeapi_account
    }

    # Start up lights and switch components
    if wyzeapi_devices:
        _LOGGER.debug("Starting WyzeApi components")
<<<<<<< HEAD
        if light_support == True:
            await discovery.async_load_platform(hass, "light", DOMAIN, {}, config)
        if switch_support == True:
            await discovery.async_load_platform(hass, "switch", DOMAIN, {}, config)
        if sensor_support == True:
            await discovery.async_load_platform(hass, "binary_sensor", DOMAIN, {}, config)
=======
    if light_support == True:
        await discovery.async_load_platform(hass, "light", DOMAIN, {}, config)
        _LOGGER.debug("Starting WyzeApi Lights")
    if switch_support == True:
        await discovery.async_load_platform(hass, "switch", DOMAIN, {}, config)
        _LOGGER.debug("Starting WyzeApi switchs")
    if sensor_support == True:
        await discovery.async_load_platform(hass, "binary_sensor", DOMAIN, {}, config)
        _LOGGER.debug("Starting WyzeApi Sensors")
    if lock_support == True:
        await discovery.async_load_platform(hass, "lock", DOMAIN, {}, config)
        _LOGGER.debug("Starting WyzeApi lock")

>>>>>>> 27c68603
    else:
        _LOGGER.error("WyzeApi authenticated but could not find any devices.")

    return True<|MERGE_RESOLUTION|>--- conflicted
+++ resolved
@@ -17,10 +17,7 @@
 CONF_SENSORS = "sensors"
 CONF_LIGHT = "light"
 CONF_SWITCH = "switch"
-<<<<<<< HEAD
-=======
 CONF_LOCK = "lock"
->>>>>>> 27c68603
 
 CONFIG_SCHEMA = vol.Schema({
     DOMAIN: vol.Schema({
@@ -28,12 +25,8 @@
         vol.Required(CONF_PASSWORD): cv.string,
         vol.Optional(CONF_SENSORS, default=True): cv.boolean,
         vol.Optional(CONF_LIGHT, default=True): cv.boolean,
-<<<<<<< HEAD
-        vol.Optional(CONF_SWITCH, default=True): cv.boolean
-=======
         vol.Optional(CONF_SWITCH, default=True): cv.boolean,
         vol.Optional(CONF_LOCK, default=True): cv.boolean
->>>>>>> 27c68603
     })
 }, extra=vol.ALLOW_EXTRA)
 
@@ -57,11 +50,7 @@
     sensor_support = config[DOMAIN].get(CONF_SENSORS)
     light_support = config[DOMAIN].get(CONF_LIGHT)
     switch_support = config[DOMAIN].get(CONF_SWITCH)
-<<<<<<< HEAD
-
-=======
     lock_support = config[DOMAIN].get(CONF_LOCK)
->>>>>>> 27c68603
     if not wyzeapi_account.is_valid_login():
         _LOGGER.error("Not connected to Wyze account. Unable to add devices. Check your configuration.")
         return False
@@ -77,14 +66,6 @@
     # Start up lights and switch components
     if wyzeapi_devices:
         _LOGGER.debug("Starting WyzeApi components")
-<<<<<<< HEAD
-        if light_support == True:
-            await discovery.async_load_platform(hass, "light", DOMAIN, {}, config)
-        if switch_support == True:
-            await discovery.async_load_platform(hass, "switch", DOMAIN, {}, config)
-        if sensor_support == True:
-            await discovery.async_load_platform(hass, "binary_sensor", DOMAIN, {}, config)
-=======
     if light_support == True:
         await discovery.async_load_platform(hass, "light", DOMAIN, {}, config)
         _LOGGER.debug("Starting WyzeApi Lights")
@@ -98,7 +79,6 @@
         await discovery.async_load_platform(hass, "lock", DOMAIN, {}, config)
         _LOGGER.debug("Starting WyzeApi lock")
 
->>>>>>> 27c68603
     else:
         _LOGGER.error("WyzeApi authenticated but could not find any devices.")
 
