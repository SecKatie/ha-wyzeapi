--- conflicted
+++ resolved
@@ -37,11 +37,8 @@
     "sensor",
     "siren",
     "cover",
-<<<<<<< HEAD
     "number",
     "button"
-=======
->>>>>>> 319930b8
 ]  # Fixme: Re add scene
 _LOGGER = logging.getLogger(__name__)
 
