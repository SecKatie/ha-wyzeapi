--- conflicted
+++ resolved
@@ -15,7 +15,6 @@
 from wyzeapy.services.switch_service import Switch
 from wyzeapy.types import Device
 
-<<<<<<< HEAD
 from homeassistant.components.switch import SwitchEntity
 from homeassistant.config_entries import ConfigEntry
 from homeassistant.const import ATTR_ATTRIBUTION
@@ -24,9 +23,8 @@
 
 from .const import CAMERA_UPDATED, CONF_CLIENT, DOMAIN
 from .token_manager import token_exception_handler
-=======
+
 from .const import DOMAIN, CONF_CLIENT, WYZE_CAMERA_EVENT
->>>>>>> b0f4f3b1
 
 _LOGGER = logging.getLogger(__name__)
 ATTRIBUTION = "Data provided by Wyze"
