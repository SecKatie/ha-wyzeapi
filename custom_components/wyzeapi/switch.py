--- conflicted
+++ resolved
@@ -24,11 +24,7 @@
 from .const import CAMERA_UPDATED, CONF_CLIENT, DOMAIN
 from .token_manager import token_exception_handler
 
-<<<<<<< HEAD
-from .const import DOMAIN, CONF_CLIENT, WYZE_CAMERA_EVENT
-=======
-from .const import DOMAIN, CONF_CLIENT, UUID
->>>>>>> c08fb0b2
+from .const import DOMAIN, CONF_CLIENT, WYZE_CAMERA_EVENT, UUID
 
 _LOGGER = logging.getLogger(__name__)
 ATTRIBUTION = "Data provided by Wyze"
