#!/usr/bin/python3

"""Platform for light integration."""
from abc import ABC
from datetime import timedelta
import logging
from typing import Any, Callable, List

from wyzeapy import LockService, Wyzeapy
from wyzeapy.services.lock_service import Lock
from wyzeapy.types import DeviceTypes

import homeassistant.components.lock
from homeassistant.config_entries import ConfigEntry
from homeassistant.const import ATTR_ATTRIBUTION
from homeassistant.core import HomeAssistant, callback
from homeassistant.helpers.dispatcher import async_dispatcher_send
from homeassistant.helpers import device_registry as dr

from .const import CONF_CLIENT, DOMAIN, LOCK_UPDATED
from .token_manager import token_exception_handler

_LOGGER = logging.getLogger(__name__)
ATTRIBUTION = "Data provided by Wyze"
SCAN_INTERVAL = timedelta(seconds=10)
MAX_OUT_OF_SYNC_COUNT = 5


@token_exception_handler
async def async_setup_entry(hass: HomeAssistant, config_entry: ConfigEntry,
                            async_add_entities: Callable[[List[Any], bool], None]) -> None:
    """
    This function sets up the config_entry

    :param hass: Home Assistant instance
    :param config_entry: The current config_entry
    :param async_add_entities: This function adds entities to the config_entry
    :return:
    """

    _LOGGER.debug("""Creating new WyzeApi lock component""")
    client: Wyzeapy = hass.data[DOMAIN][config_entry.entry_id][CONF_CLIENT]
    lock_service = await client.lock_service

    locks = [WyzeLock(lock_service, lock) for lock in await lock_service.get_locks()]

    async_add_entities(locks, True)


class WyzeLock(homeassistant.components.lock.LockEntity, ABC):
    """Representation of a Wyze Lock."""

    def __init__(self, lock_service: LockService, lock: Lock):
        """Initialize a Wyze lock."""
        self._lock = lock
        if self._lock.type not in [
            DeviceTypes.LOCK
        ]:
            raise AttributeError("Device type not supported")

        self._lock_service = lock_service

        self._out_of_sync_count = 0

    @property
    def device_info(self):
        return {
            "identifiers": {
                (DOMAIN, self._lock.mac)
            },
<<<<<<< HEAD
            "name": self._lock.nickname,
=======
            "connections": {
                (
                    dr.CONNECTION_NETWORK_MAC,
                    self._lock.mac,
                )
            },
            "name": self.name,
>>>>>>> e2ffad66
            "manufacturer": "WyzeLabs",
            "model": self._lock.product_model
        }

    def lock(self, **kwargs):
        raise NotImplementedError

    def unlock(self, **kwargs):
        raise NotImplementedError

    @property
    def should_poll(self) -> bool:
        return False

    @token_exception_handler
    async def async_lock(self, **kwargs):
        _LOGGER.debug("Turning on lock")
        await self._lock_service.lock(self._lock)

        self._lock.unlocked = False
        self.async_schedule_update_ha_state()

    @token_exception_handler
    async def async_unlock(self, **kwargs):
        await self._lock_service.unlock(self._lock)

        self._lock.unlocked = True
        self.async_schedule_update_ha_state()

    @property
    def is_locked(self):
        return not self._lock.unlocked

    @property
    def name(self):
        """Return the display name of this lock."""
        return self._lock.nickname

    @property
    def unique_id(self):
        return self._lock.mac

    @property
    def available(self):
        """Return the connection status of this lock"""
        return self._lock.available

    @property
    def extra_state_attributes(self):
        """Return device attributes of the entity."""
        dev_info = {
            ATTR_ATTRIBUTION: ATTRIBUTION,
            "door_open": self._lock.door_open,
        }

        # Add the lock battery value if it exists
        if self._lock.raw_dict.get("power"):
            dev_info["lock_battery"] = str(self._lock.raw_dict.get("power"))

        # Add the keypad's battery value if it exists
        if self._lock.raw_dict.get("keypad", {}).get("power"):
            dev_info["keypad_battery"] = str(self._lock.raw_dict.get("keypad", {}).get("power"))

        return dev_info

    @property
    def supported_features(self):
        return None

    @token_exception_handler
    async def async_update(self):
        """
        This function updates the entity
        """
        lock = await self._lock_service.update(self._lock)
        if lock.unlocked == self._lock.unlocked or self._out_of_sync_count >= MAX_OUT_OF_SYNC_COUNT:
            self._lock = lock
            self._out_of_sync_count = 0
        else:
            self._out_of_sync_count += 1

    @callback
    def async_update_callback(self, lock: Lock):
        """Update the switch's state."""
        self._lock = lock
        async_dispatcher_send(
            self.hass,
            f"{LOCK_UPDATED}-{self._lock.mac}",
            lock,
        )
        self.async_schedule_update_ha_state()

    async def async_added_to_hass(self) -> None:
        """Subscribe to update events."""
        self._lock.callback_function = self.async_update_callback
        self._lock_service.register_updater(self._lock, 10)
        await self._lock_service.start_update_manager()
        return await super().async_added_to_hass()

    async def async_will_remove_from_hass(self) -> None:
        self._lock_service.unregister_updater(self._lock)<|MERGE_RESOLUTION|>--- conflicted
+++ resolved
@@ -68,17 +68,13 @@
             "identifiers": {
                 (DOMAIN, self._lock.mac)
             },
-<<<<<<< HEAD
             "name": self._lock.nickname,
-=======
             "connections": {
                 (
                     dr.CONNECTION_NETWORK_MAC,
                     self._lock.mac,
                 )
             },
-            "name": self.name,
->>>>>>> e2ffad66
             "manufacturer": "WyzeLabs",
             "model": self._lock.product_model
         }
